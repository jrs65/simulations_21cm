--- conflicted
+++ resolved
@@ -1,9 +1,10 @@
 # === Start Python 2/3 compatibility
-from __future__ import absolute_import, division, print_function, unicode_literals
+from __future__ import (absolute_import, division,
+                        print_function, unicode_literals)
 from future.builtins import *  # noqa  pylint: disable=W0401, W0614
 from future.builtins.disabled import *  # noqa  pylint: disable=W0401, W0614
-
 # === End Python 2/3 compatibility
+
 from future.utils import native_str
 
 import numpy as np
@@ -32,22 +33,13 @@
     _kweightgen = False
     _n = None
     _w = None
-<<<<<<< HEAD
-    
-    def __init__(self, npix = None, wsize = None):
+    
+    def __init__(self, npix=None, wsize=None):
         
         self._n = np.array(npix) if npix is not None else npix
         self._w = np.array(wsize) if wsize is not None else self._n
         
         
-=======
-
-    def __init__(self, npix=None, wsize=None):
-
-        self._n = np.array(npix) if npix != None else npix
-        self._w = np.array(wsize) if wsize != None else self._n
-
->>>>>>> e8421f34
     def _check_input(self):
         if self._n is None or self._w is None:
             raise Exception("Either self._n or self._w has not been set.")
@@ -181,13 +173,8 @@
         """ Initialise the CMB field class. """
 
         from cora.util.cubicspline import LogInterpolater
-<<<<<<< HEAD
                 
         if(psfile is None):
-=======
-
-        if psfile == None:
->>>>>>> e8421f34
             from os.path import dirname, join
 
             psfile = join(dirname(__file__), "ps_cmb2.dat")
